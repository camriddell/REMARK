--- conflicted
+++ resolved
@@ -19,12 +19,8 @@
     family-names: "White"
     given-names: "Matthew"
     # orcid: "https://orcid.org/XXXX-XXXX-XXXX-XXXX"
-<<<<<<< HEAD
 title: DistributionOfWealthMPC
 abstract: Replication codes for Carroll, C., Slacalek, J., Tokuoka, K., & White, M. N. (2017). The distribution of wealth and the marginal propensity to consume. Quantitative Economics, 8(3), 977-1020.
-=======
-title: cstwMPC
->>>>>>> ff75d8f4
 
 # REMARK required fields
 remark-version: 2.0
